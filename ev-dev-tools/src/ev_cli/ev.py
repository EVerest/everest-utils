#!/usr/bin/env -S python3 -tt
# -*- coding: utf-8 -*-
#
# SPDX-License-Identifier: Apache-2.0
# Copyright Pionix GmbH and Contributors to EVerest
#
"""
author: aw@pionix.de
FIXME (aw): Module documentation.
"""

from ev_cli import __version__
from ev_cli import helpers
from ev_cli.type_parsing import TypeParser
from ev_cli.error_parsing import ErrorParser

from datetime import datetime
from pathlib import Path
import jinja2 as j2
import argparse
import stringcase
from typing import List


# FIXME (aw): remove these global variables

# global variables
everest_dirs: List[Path] = []
work_dir: Path = None

# jinja template environment and global variable
env = j2.Environment(loader=j2.FileSystemLoader(Path(__file__).parent / 'templates'),
                     lstrip_blocks=True, trim_blocks=True, undefined=j2.StrictUndefined,
                     keep_trailing_newline=True)

templates = {}
validators = {}

# Function declarations


def setup_jinja_env():
    env.globals['timestamp'] = datetime.utcnow()
    # FIXME (aw): which repo to use? everest or everest-framework?
    env.filters['snake_case'] = helpers.snake_case
    env.filters['create_dummy_result'] = helpers.create_dummy_result

    templates.update({
        'interface_base': env.get_template('interface-Base.hpp.j2'),
        'interface_exports': env.get_template('interface-Exports.hpp.j2'),
        'interface_impl.hpp': env.get_template('interface-Impl.hpp.j2'),
        'interface_impl.cpp': env.get_template('interface-Impl.cpp.j2'),
        'types.hpp': env.get_template('types.hpp.j2'),
        'module.hpp': env.get_template('module.hpp.j2'),
        'module.cpp': env.get_template('module.cpp.j2'),
        'ld-ev.hpp': env.get_template('ld-ev.hpp.j2'),
        'ld-ev.cpp': env.get_template('ld-ev.cpp.j2'),
        'cmakelists': env.get_template('CMakeLists.txt.j2'),
        'doc.rst': env.get_template('doc.rst.j2'),
        'index.rst': env.get_template('index.rst.j2'),
    })


def generate_tmpl_data_for_if(interface, if_def, type_file):
    helpers.parsed_enums.clear()
    helpers.parsed_types.clear()
    helpers.type_headers.clear()
    types = []
    enums = []
    vars = []
    for var, var_info in if_def.get('vars', {}).items():
        (type_info, enum_info) = helpers.extended_build_type_info(var, var_info, type_file)
        if enum_info and type_file:
            enums.append(enum_info)

        vars.append(type_info)

    cmds = []
    for cmd, cmd_info in if_def.get('cmds', {}).items():
        args = []
        for arg, arg_info in cmd_info.get('arguments', {}).items():
            (type_info, enum_info) = helpers.extended_build_type_info(arg, arg_info, type_file)
            if enum_info and type_file:
                enums.append(enum_info)

            args.append(type_info)

        result_type_info = None
        if 'result' in cmd_info:
            result_info = cmd_info['result']

            (result_type_info, enum_info) = helpers.extended_build_type_info('result', result_info, type_file)
            if enum_info and type_file:
                enums.append(enum_info)

        cmds.append({'name': cmd, 'args': args, 'result': result_type_info})

    if type_file:
        for parsed_enum in helpers.parsed_enums:
            enum_info = {
                'name': parsed_enum['name'],
                'description': parsed_enum['description'],
                'enum_type': stringcase.capitalcase(parsed_enum['name']),
                'enum': parsed_enum['enums']
            }
            enums.append(enum_info)

    if type_file:
        for parsed_type in helpers.parsed_types:
            parsed_type['name'] = stringcase.capitalcase(parsed_type['name'])
            if 'properties' in parsed_type:
                for prop in parsed_type['properties']:
                    if 'type_dict' in prop['info']:
                        path = Path('generated/types') / \
                            prop['info']['type_dict']['type_relative_path'].with_suffix('.hpp')
                        helpers.type_headers.add(path.as_posix())

            types.append(parsed_type)

    error_lists = if_def.get('errors', [])
    # Use a dict to avoid duplicate error definitions
    errors_dict = {}
    for entry in error_lists:
        if not 'reference' in entry:
            raise Exception(f'Error definition {entry} does not have a reference.')
        for error in ErrorParser.resolve_error_reference(entry['reference']):
            if error.namespace not in errors_dict:
                errors_dict[error.namespace] = {}
            if error.name in errors_dict[error.namespace]:
                raise Exception(f'Error definition {error.namespace}/{error.name} already referenced.')
            errors_dict[error.namespace][error.name] = error
    errors = []
    for value in errors_dict.values():
        errors.extend(value.values())

    tmpl_data = {
        'info': {
            'base_class_header': f'generated/interfaces/{interface}/Implementation.hpp',
            'interface': interface,
            'desc': if_def['description'],
            'type_headers': sorted(helpers.type_headers)
        },
        'enums': enums,
        'types': types,
        'vars': vars,
        'cmds': cmds,
        'errors': errors,
    }

    return tmpl_data


def generate_tmpl_data_for_module(module, module_def):
    provides = []
    for impl, impl_info in module_def.get('provides', {}).items():
        config = []
        for conf_id, conf_info in impl_info.get('config', {}).items():
            type_info = helpers.build_type_info(conf_id, conf_info['type'])
            config.append(type_info)

        provides.append({
            'id': impl,
            'type': impl_info['interface'],
            'desc': impl_info['description'],
            'config': config,
            'class_name': f'{impl_info["interface"]}Impl',
            'base_class': f'{impl_info["interface"]}ImplBase',
            'base_class_header': f'generated/interfaces/{impl_info["interface"]}/Implementation.hpp'
        })

    requires = []
    for requirement_id, req_info in module_def.get('requires', {}).items():
        # min_connections=1 and max_connections=1 is the default if not provided otherwise (see manifest meta schema)
        is_vector = not (
            ('min_connections' not in req_info or req_info['min_connections'] == 1) and
            ('max_connections' not in req_info or req_info['max_connections'] == 1))
        requires.append({
            'id': requirement_id,
            'is_vector': is_vector,
            'type': req_info['interface'],
            'class_name': f'{req_info["interface"]}Intf',
            'exports_header': f'generated/interfaces/{req_info["interface"]}/Interface.hpp'
        })

    module_config = []
    for conf_id, conf_info in module_def.get('config', {}).items():
        type_info = helpers.build_type_info(conf_id, conf_info['type'])
        module_config.append(type_info)

    tmpl_data = {
        'info': {
            'name': module,
            'class_name': module,  # FIXME (aw): enforce capital case?
            'desc': module_def['description'],
            'module_header': f'{module}.hpp',
            'module_config': module_config,
            'ld_ev_header': 'ld-ev.hpp',
            'enable_external_mqtt': module_def.get('enable_external_mqtt', False),
            'enable_telemetry': module_def.get('enable_telemetry', False),
            'enable_global_errors': module_def.get('enable_global_errors', False)
        },
        'provides': provides,
        'requires': requires,
    }

    return tmpl_data


def construct_impl_file_paths(impl):
    interface = impl['type']
    common_part = f'{impl["id"]}/{interface}'
    return (f'{common_part}Impl.hpp', f'{common_part}Impl.cpp')


def set_impl_specific_path_vars(tmpl_data, output_path):
    """Set cpp_file_rel_path and class_header vars to implementation template data."""
    for impl in tmpl_data['provides']:
        (impl['class_header'], impl['cpp_file_rel_path']) = construct_impl_file_paths(impl)


def generate_module_loader_files(rel_mod_dir, output_dir):
    loader_files = []
    (_, _, mod) = rel_mod_dir.rpartition('/')

    mod_path = work_dir / f'modules/{rel_mod_dir}/manifest.yaml'
    if not mod_path.exists():
        raise Exception(f'Could not find module manifest ({mod_path}')

    mod_def = helpers.load_validated_module_def(mod_path, validators['module'])
    tmpl_data = generate_tmpl_data_for_module(mod, mod_def)

    set_impl_specific_path_vars(tmpl_data, mod_path.parent)

    # ld-ev.hpp
    tmpl_data['info']['hpp_guard'] = 'LD_EV_HPP'

    loader_files.append({
        'filename': 'ld-ev.hpp',
        'path': output_dir / mod / 'ld-ev.hpp',
        'printable_name': f'{mod}/ld-ev.hpp',
        'content': templates['ld-ev.hpp'].render(tmpl_data),
        'template_path': Path(templates['ld-ev.hpp'].filename),
        'last_mtime': mod_path.stat().st_mtime
    })

    # ld-ev.cpp
    loader_files.append({
        'filename': 'ld-ev.cpp',
        'path': output_dir / mod / 'ld-ev.cpp',
        'printable_name': f'{mod}/ld-ev.cpp',
        'content': templates['ld-ev.cpp'].render(tmpl_data),
        'template_path': Path(templates['ld-ev.cpp'].filename),
        'last_mtime': mod_path.stat().st_mtime
    })

    return loader_files


def generate_module_files(rel_mod_dir, update_flag, licenses):
    (_, _, mod) = rel_mod_dir.rpartition('/')

    mod_files = {'core': [], 'interfaces': [], 'docs': []}
    mod_path = work_dir / f'modules/{rel_mod_dir}/manifest.yaml'
    mod_def = helpers.load_validated_module_def(mod_path, validators['module'])

    default_license_dir = Path(__file__).parent / 'licenses'
    additional_license_dir = Path(licenses)
    license_dirs = [default_license_dir, additional_license_dir]
    license_url = mod_def['metadata']['license']
    license_header = helpers.get_license_header(license_dirs, license_url)

    if not license_header:
        print(f'Could not find license "{license_url}" in {license_dirs}.')
        print('Consider providing a additonal custom license directory with --licenses')
        exit(1)

    tmpl_data = generate_tmpl_data_for_module(mod, mod_def)
    output_path = mod_path.parent
    # FIXME (aw): we might move the following function into generate_tmp_data_for_module
    set_impl_specific_path_vars(tmpl_data, output_path)

    cmakelists_blocks = {
        'version': 'v1',
        'format_str': '# ev@{uuid}:{version}',
        'regex_str': '^(?P<indent>\s*)# ev@(?P<uuid>[0-9a-f]{8}-[0-9a-f]{4}-4[0-9a-f]{3}-[89ab][0-9a-f]{3}-[0-9a-f]{12}):(?P<version>.*)$',
        'definitions': {
            'add_general': {
                'id': 'bcc62523-e22b-41d7-ba2f-825b493a3c97',
                'content': '# insert your custom targets and additional config variables here'
            },
            'add_other': {
                'id': 'c55432ab-152c-45a9-9d2e-7281d50c69c3',
                'content': '# insert other things like install cmds etc here'
            }
        }
    }

    impl_hpp_blocks = {
        'version': 'v1',
        'format_str': '// ev@{uuid}:{version}',
        'regex_str': '^(?P<indent>\s*)// ev@(?P<uuid>[0-9a-f]{8}-[0-9a-f]{4}-4[0-9a-f]{3}-[89ab][0-9a-f]{3}-[0-9a-f]{12}):(?P<version>.*)$',
        'definitions': {
            'add_headers': {
                'id': '75ac1216-19eb-4182-a85c-820f1fc2c091',
                'content': '// insert your custom include headers here'
            },
            'public_defs': {
                'id': '8ea32d28-373f-4c90-ae5e-b4fcc74e2a61',
                'content': '// insert your public definitions here'
            },
            'protected_defs': {
                'id': 'd2d1847a-7b88-41dd-ad07-92785f06f5c4',
                'content': '// insert your protected definitions here'
            },
            'private_defs': {
                'id': '3370e4dd-95f4-47a9-aaec-ea76f34a66c9',
                'content': '// insert your private definitions here'
            },
            'after_class': {
                'id': '3d7da0ad-02c2-493d-9920-0bbbd56b9876',
                'content': '// insert other definitions here'
            }
        }
    }

    mod_hpp_blocks = {
        'version': 'v1',
        'format_str': '// ev@{uuid}:{version}',
        'regex_str': '^(?P<indent>\s*)// ev@(?P<uuid>[0-9a-f]{8}-[0-9a-f]{4}-4[0-9a-f]{3}-[89ab][0-9a-f]{3}-[0-9a-f]{12}):(?P<version>.*)$',
        'definitions': {
            'add_headers': {
                'id': '4bf81b14-a215-475c-a1d3-0a484ae48918',
                'content': '// insert your custom include headers here'
            },
            'public_defs': {
                'id': '1fce4c5e-0ab8-41bb-90f7-14277703d2ac',
                'content': '// insert your public definitions here'
            },
            'protected_defs': {
                'id': '4714b2ab-a24f-4b95-ab81-36439e1478de',
                'content': '// insert your protected definitions here'
            },
            'private_defs': {
                'id': '211cfdbe-f69a-4cd6-a4ec-f8aaa3d1b6c8',
                'content': '// insert your private definitions here'
            },
            'after_class': {
                'id': '087e516b-124c-48df-94fb-109508c7cda9',
                'content': '// insert other definitions here'
            }
        }
    }

    # provided interface implementations (impl cpp & hpp)
    for impl in tmpl_data['provides']:
        interface = impl['type']
        (impl_hpp_file, impl_cpp_file) = construct_impl_file_paths(impl)

        # load template data for interface
        if_def, last_mtime = load_interface_definition(interface)

        if_tmpl_data = generate_tmpl_data_for_if(interface, if_def, False)

        if_tmpl_data['info'].update({
            'hpp_guard': helpers.snake_case(f'{impl["id"]}_{interface}').upper() + '_IMPL_HPP',
            'config': impl['config'],
            'class_name': interface + 'Impl',
            'class_parent': interface + 'ImplBase',
            'module_header': f'../{mod}.hpp',
            'module_class': mod,
            'interface_implementation_id': impl['id']
        })

        if_tmpl_data['info']['blocks'] = helpers.load_tmpl_blocks(
            impl_hpp_blocks, output_path / impl_hpp_file, update_flag)
        if_tmpl_data['info']['license_header'] = license_header

        # FIXME (aw): time stamp should include parent interfaces modification dates
        mod_files['interfaces'].append({
            'abbr': f'{impl["id"]}.hpp',
            'path': output_path / impl_hpp_file,
            'printable_name': impl_hpp_file,
            'content': templates['interface_impl.hpp'].render(if_tmpl_data),
            'template_path': Path(templates['interface_impl.hpp'].filename),
            'last_mtime': last_mtime,
            'license_header': license_header
        })

        mod_files['interfaces'].append({
            'abbr': f'{impl["id"]}.cpp',
            'path': output_path / impl_cpp_file,
            'printable_name': impl_cpp_file,
            'content': templates['interface_impl.cpp'].render(if_tmpl_data),
            'template_path': Path(templates['interface_impl.cpp'].filename),
            'last_mtime': last_mtime,
            'license_header': license_header
        })

    cmakelists_file = output_path / 'CMakeLists.txt'
    tmpl_data['info']['blocks'] = helpers.load_tmpl_blocks(cmakelists_blocks, cmakelists_file, update_flag)
    tmpl_data['info']['license_header'] = license_header
    mod_files['core'].append({
        'abbr': 'cmakelists',
        'path': cmakelists_file,
        'content': templates['cmakelists'].render(tmpl_data),
        'template_path': Path(templates['cmakelists'].filename),
        'last_mtime': mod_path.stat().st_mtime
    })

    # module.hpp
    tmpl_data['info']['hpp_guard'] = helpers.snake_case(mod).upper() + '_HPP'
    mod_hpp_file = output_path / f'{mod}.hpp'
    tmpl_data['info']['blocks'] = helpers.load_tmpl_blocks(mod_hpp_blocks, mod_hpp_file, update_flag)
    mod_files['core'].append({
        'abbr': 'module.hpp',
        'path': mod_hpp_file,
        'content': templates['module.hpp'].render(tmpl_data),
        'template_path': Path(templates['module.hpp'].filename),
        'last_mtime': mod_path.stat().st_mtime,
        'license_header': license_header
    })

    # module.cpp
    mod_cpp_file = output_path / f'{mod}.cpp'
    mod_files['core'].append({
        'abbr': 'module.cpp',
        'path': mod_cpp_file,
        'content': templates['module.cpp'].render(tmpl_data),
        'template_path': Path(templates['module.cpp'].filename),
        'last_mtime': mod_path.stat().st_mtime,
        'license_header': license_header
    })

    # doc.rst
    mod_files['docs'].append({
        'abbr': 'doc.rst',
        'path': output_path / 'doc.rst',
        'content': templates['doc.rst'].render(tmpl_data),
        'template_path': Path(templates['doc.rst'].filename),
        'last_mtime': mod_path.stat().st_mtime
    })

    # docs/index.rst
    mod_files['docs'].append({
        'abbr': 'index.rst',
        'path': output_path / 'docs' / 'index.rst',
        'content': templates['index.rst'].render(tmpl_data),
        'template_path': Path(templates['index.rst'].filename),
        'last_mtime': mod_path.stat().st_mtime
    })

    for file_info in [*mod_files['core'], *mod_files['interfaces'], *mod_files['docs']]:
        file_info['printable_name'] = file_info['path'].relative_to(output_path)

    return mod_files


def load_interface_definition(interface):
    if_path = helpers.resolve_everest_dir_path(f'interfaces/{interface}.yaml')

    if_def = helpers.load_validated_interface_def(if_path, validators['interface'])

    if 'vars' not in if_def:
        if_def['vars'] = {}
    if 'cmds' not in if_def:
        if_def['cmds'] = {}

    last_mtime = if_path.stat().st_mtime

    return if_def, last_mtime


def generate_interface_headers(interface, all_interfaces_flag, output_dir):
    if_parts = {'base': None, 'exports': None, 'types': None}

    try:
        if_def, last_mtime = load_interface_definition(interface)
    except Exception as e:
        if not all_interfaces_flag:
            raise
        else:
            # FIXME (aw): should we really silently ignore that?
            print(f'Ignoring interface {interface} with reason: {e}')
            return

    tmpl_data = generate_tmpl_data_for_if(interface, if_def, False)

    output_path = output_dir / interface
    output_path.mkdir(parents=True, exist_ok=True)

    tmpl_data['info']['interface_name'] = f'{interface}'
    tmpl_data['info']['namespace'] = [f'{interface}']

    # generate Base file (providers view)
    tmpl_data['info']['hpp_guard'] = helpers.snake_case(interface).upper() + '_IMPLEMENTATION_HPP'
    tmpl_data['info']['class_name'] = f'{interface}ImplBase'

    base_file = output_path / 'Implementation.hpp'

    if_parts['base'] = {
        'path': base_file,
        'content': templates['interface_base'].render(tmpl_data),
        'template_path': Path(templates['interface_base'].filename),
        'last_mtime': last_mtime,
        'printable_name': base_file.relative_to(output_path.parent)
    }

    # generate Exports file (users view)
    tmpl_data['info']['hpp_guard'] = helpers.snake_case(interface).upper() + '_INTERFACE_HPP'
    tmpl_data['info']['class_name'] = f'{interface}Intf'

    exports_file = output_path / 'Interface.hpp'

    if_parts['exports'] = {
        'path': exports_file,
        'content': templates['interface_exports'].render(tmpl_data),
        'template_path': Path(templates['interface_exports'].filename),
        'last_mtime': last_mtime,
        'printable_name': exports_file.relative_to(output_path.parent)
    }

    # generate Types file
    tmpl_data['info']['hpp_guard'] = helpers.snake_case(interface).upper() + '_TYPES_HPP'

    types_file = output_path / 'Types.hpp'

    if_parts['types'] = {
        'path': types_file,
        'content': templates['types.hpp'].render(tmpl_data),
        'template_path': Path(templates['types.hpp'].filename),
        'last_mtime': last_mtime,
        'printable_name': types_file.relative_to(output_path.parent)
    }

    return if_parts


def module_create(args):
    create_strategy = 'force-create' if args.force else 'create'

    mod_files = generate_module_files(args.module, False, args.licenses)

    if args.only == 'which':
        helpers.print_available_mod_files(mod_files)
        return
    else:
        try:
            helpers.filter_mod_files(args.only, mod_files)
        except Exception as err:
            print(err)
            return

    for file_info in mod_files['core'] + mod_files['interfaces'] + mod_files['docs']:
        if not args.disable_clang_format:
            helpers.clang_format(args.clang_format_file, file_info)

        helpers.write_content_to_file(file_info, create_strategy, args.diff)


def module_update(args):
    # Always generate type info before updating module
    for type_with_namespace in list_types_with_namespace():
        _tmpl_data, _last_mtime = TypeParser.generate_type_info(type_with_namespace, all_types=True)

    primary_update_strategy = 'force-update' if args.force else 'update'
    update_strategy = {'module.cpp': 'update-if-non-existent'}
    for file_name in ['cmakelists', 'module.hpp']:
        update_strategy[file_name] = primary_update_strategy

    # FIXME (aw): refactor out this only handling and rename it properly
    mod_files = generate_module_files(args.module, True, args.licenses)

    if args.only == 'which':
        helpers.print_available_mod_files(mod_files)
        return
    else:
        try:
            helpers.filter_mod_files(args.only, mod_files)
        except Exception as err:
            print(err)
            return

    if not args.disable_clang_format:
        for file_info in mod_files['core'] + mod_files['interfaces']:
            helpers.clang_format(args.clang_format_file, file_info)

    for file_info in mod_files['core']:
        helpers.write_content_to_file(file_info, update_strategy[file_info['abbr']], args.diff, '', True)

    for file_info in mod_files['interfaces']:
        if file_info['abbr'].endswith('.hpp'):
            helpers.write_content_to_file(file_info, primary_update_strategy, args.diff, '', True)
        else:
            helpers.write_content_to_file(file_info, 'update-if-non-existent', args.diff, '', True)


def module_genld(args):
    output_dir = Path(args.output_dir).resolve() if args.output_dir else work_dir / \
        'build/generated/generated/modules'
    primary_update_strategy = 'force-update' if args.force else 'update'

    loader_files = generate_module_loader_files(args.module, output_dir)

    if not args.disable_clang_format:
        for file_info in loader_files:
            helpers.clang_format(args.clang_format_file, file_info)

    for file_info in loader_files:
        helpers.write_content_to_file_and_check_template(file_info, primary_update_strategy)


def module_get_templates(args):
    interface_files = args.separator.join(
        [templates['ld-ev.hpp'].filename,
         templates['ld-ev.cpp'].filename])

    print(f'{interface_files}')


def interface_genhdr(args):
    # Always generate type info before generating interfaces
    for type_with_namespace in list_types_with_namespace():
        _tmpl_data, _last_mtime = TypeParser.generate_type_info(type_with_namespace, all_types=True)

    output_dir = Path(args.output_dir).resolve() if args.output_dir else work_dir / \
        'build/generated/include/generated/interfaces'
    primary_update_strategy = 'force-update' if args.force else 'update'

    interfaces = args.interfaces
    all_interfaces = False
    if not interfaces:
        all_interfaces = True
        interfaces = []
        for everest_dir in everest_dirs:
            if_dir = everest_dir / 'interfaces'
            interfaces += [if_path.stem for if_path in if_dir.iterdir() if (if_path.is_file()
                                                                            and if_path.suffix == '.yaml')]

    for interface in interfaces:
        if_parts = generate_interface_headers(interface, all_interfaces, output_dir)

        if not args.disable_clang_format:
            # FIXME (aw): this broken, because in case all_interfaces is true, if_parts might be none for invalid interface files
            helpers.clang_format(args.clang_format_file, if_parts['base'])
            helpers.clang_format(args.clang_format_file, if_parts['exports'])
            helpers.clang_format(args.clang_format_file, if_parts['types'])

        helpers.write_content_to_file_and_check_template(if_parts['base'], primary_update_strategy, args.diff)
        helpers.write_content_to_file_and_check_template(if_parts['exports'], primary_update_strategy, args.diff)
        helpers.write_content_to_file_and_check_template(if_parts['types'], primary_update_strategy, args.diff)


def interface_get_templates(args):
    interface_files = args.separator.join(
        [templates['interface_base'].filename,
         templates['interface_exports'].filename])

    print(f'{interface_files}')


def helpers_genuuids(args):
    if (args.count <= 0):
        raise Exception(f'Invalid number ("{args.count}") of uuids to generate')
    helpers.generate_some_uuids(args.count)


def helpers_yaml2json(args):
    helpers.yaml2json(Path(args.input).resolve(), Path(args.output).resolve())


def helpers_json2yaml(args):
    helpers.json2yaml(Path(args.input).resolve(), Path(args.output).resolve())


def list_types_with_namespace(types=None) -> List:
    if not types:
        types = []
        for everest_dir in everest_dirs:
            types_dir = everest_dir / 'types'
            types += list(types_dir.glob('**/*.yaml'))

    types_with_namespace = []
    for type_path in types:
        relative_path = None
        for everest_dir in everest_dirs:
            types_dir = everest_dir / 'types'
            try:
                relative_path = type_path.relative_to(types_dir).with_suffix('')
                break
            except ValueError:
                pass
        uppercase_path = []
        for part in relative_path.parts:
            uppercase_path.append(stringcase.capitalcase(part))
        namespace = '::'.join(relative_path.parts)
        type_with_namespace = {
            'path': type_path,
            'relative_path': relative_path,
            'namespace': namespace,
            'uppercase_path': uppercase_path,
        }

        types_with_namespace.append(type_with_namespace)

    return types_with_namespace


def types_genhdr(args):
    print('Generating global type headers.')
    output_dir = Path(args.output_dir).resolve() if args.output_dir else work_dir / \
        'build/generated/generated/types'

    primary_update_strategy = 'force-update' if args.force else 'update'

    types = None
    all_types = False
    if 'types' not in args:
        all_types = True
    else:
        types = args.types

    types_with_namespace = list_types_with_namespace(types=types)

    for type_with_namespace in types_with_namespace:
        type_parts = TypeParser.generate_type_headers(type_with_namespace, all_types, output_dir)

        if not args.disable_clang_format:
            helpers.clang_format(args.clang_format_file, type_parts['types'])

        helpers.write_content_to_file_and_check_template(type_parts['types'], primary_update_strategy, args.diff)


def types_get_templates(args):
    interface_files = templates['types.hpp'].filename

    print(f'{interface_files}')


def main():
    global validators, everest_dirs, work_dir

    parser = argparse.ArgumentParser(description='Everest command line tool')
    parser.add_argument('--version', action='version', version=f'%(prog)s {__version__}')

    common_parser = argparse.ArgumentParser(add_help=False)

    common_parser.add_argument('--work-dir', '-wd', type=str,
                               help='work directory containing the manifest definitions (default: .)', default=str(Path.cwd()))
    common_parser.add_argument('--everest-dir', '-ed', nargs='*',
                               help='everest directory containing the interface definitions (default: .)', default=[str(Path.cwd())])
    common_parser.add_argument('--schemas-dir', '-sd', type=str,
                               help='everest framework directory containing the schema definitions (default: ../everest-framework/schemas)',
                               default=str(Path.cwd() / '../everest-framework/schemas'))
<<<<<<< HEAD
    common_parser.add_argument('--licenses', '-lc', type=str,
                               help='license directory from which ev-cli will attempt to parse custom license texts (default ../licenses)',
                               default=str(Path.cwd() / '../licenses'))
=======
    common_parser.add_argument('--build-dir', '-bd', type=str,
                               help='everest build directory from which ev-cli will attempt to parse the everest framework schema definitions (default ./build)',
                               default=str(Path.cwd() / 'build'))
>>>>>>> 6960056c
    common_parser.add_argument('--clang-format-file', type=str, default=str(Path.cwd()),
                               help='Path to the directory, containing the .clang-format file (default: .)')
    common_parser.add_argument('--disable-clang-format', action='store_true', default=False,
                               help='Set this flag to disable clang-format')

    subparsers = parser.add_subparsers(metavar='<command>', help='available commands', required=True)
    parser_mod = subparsers.add_parser('module', aliases=['mod'], help='module related actions')
    parser_if = subparsers.add_parser('interface', aliases=['if'], help='interface related actions')
    parser_hlp = subparsers.add_parser('helpers', aliases=['hlp'], help='helper actions')
    parser_types = subparsers.add_parser('types', aliases=['ty'], help='type related actions')

    mod_actions = parser_mod.add_subparsers(metavar='<action>', help='available actions', required=True)
    mod_create_parser = mod_actions.add_parser('create', aliases=['c'], parents=[
                                               common_parser], help='create module(s)')
    mod_create_parser.add_argument('module', type=str, help='name of the module, that should be created')
    mod_create_parser.add_argument('-f', '--force', action='store_true', help='force overwriting - use with care!')
    mod_create_parser.add_argument('-d', '--diff', '--dry-run', action='store_true',
                                   help='show resulting diff on create or overwrite')
    mod_create_parser.add_argument('--only', type=str,
                                   help='Comma separated filter list of module files, that should be created.  '
                                   'For a list of available files use "--only which".')
    mod_create_parser.set_defaults(action_handler=module_create)

    mod_update_parser = mod_actions.add_parser('update', aliases=['u'], parents=[
                                               common_parser], help='update module(s)')
    mod_update_parser.add_argument('module', type=str, help='name of the module, that should be updated')
    mod_update_parser.add_argument('-f', '--force', action='store_true', help='force overwriting')
    mod_update_parser.add_argument('-d', '--diff', '--dry-run', action='store_true', help='show resulting diff')
    mod_update_parser.add_argument('--only', type=str,
                                   help='Comma separated filter list of module files, that should be updated.  '
                                   'For a list of available files use "--only which".')
    mod_update_parser.set_defaults(action_handler=module_update)

    mod_genld_parser = mod_actions.add_parser(
        'generate-loader', aliases=['gl'], parents=[common_parser], help='generate everest loader')
    mod_genld_parser.add_argument(
        'module', type=str, help='name of the module, for which the loader should be generated')
    mod_genld_parser.add_argument('-f', '--force', action='store_true', help='force overwriting')
    mod_genld_parser.add_argument('-o', '--output-dir', type=str, help='Output directory for generated loader '
                                  'files (default: {everest-dir}/build/generated/generated/modules)')
    mod_genld_parser.set_defaults(action_handler=module_genld)

    if_actions = parser_if.add_subparsers(metavar='<action>', help='available actions', required=True)
    if_genhdr_parser = if_actions.add_parser(
        'generate-headers', aliases=['gh'], parents=[common_parser], help='generate headers')
    if_genhdr_parser.add_argument('-f', '--force', action='store_true', help='force overwriting')
    if_genhdr_parser.add_argument('-o', '--output-dir', type=str, help='Output directory for generated interface '
                                  'headers (default: {everest-dir}/build/generated/generated/interfaces)')
    if_genhdr_parser.add_argument('-d', '--diff', '--dry-run', action='store_true', help='show resulting diff')
    if_genhdr_parser.add_argument('interfaces', nargs='*', help='a list of interfaces, for which header files should '
                                  'be generated - if no interface is given, all will be processed and non-processable '
                                  'will be skipped')
    if_genhdr_parser.set_defaults(action_handler=interface_genhdr)

    hlp_actions = parser_hlp.add_subparsers(metavar='<action>', help='available actions', required=True)
    hlp_genuuid_parser = hlp_actions.add_parser('generate-uuids', help='generate uuids')
    hlp_genuuid_parser.add_argument('count', type=int, default=3)
    hlp_genuuid_parser.set_defaults(action_handler=helpers_genuuids)

    hlp_yaml2json_parser = hlp_actions.add_parser('yaml2json', help='convert yaml into json')
    hlp_yaml2json_parser.add_argument('input', type=str, help='path to yaml input file')
    hlp_yaml2json_parser.add_argument('output', type=str, help='path to json output file')
    hlp_yaml2json_parser.set_defaults(action_handler=helpers_yaml2json)

    hlp_json2yaml_parser = hlp_actions.add_parser('json2yaml', help='convert json into yaml')
    hlp_json2yaml_parser.add_argument('input', type=str, help='path to json input file')
    hlp_json2yaml_parser.add_argument('output', type=str, help='path to yaml output file')
    hlp_json2yaml_parser.set_defaults(action_handler=helpers_json2yaml)

    types_actions = parser_types.add_subparsers(metavar='<action>', help='available actions', required=True)
    types_genhdr_parser = types_actions.add_parser(
        'generate-headers', aliases=['gh'], parents=[common_parser], help='generate type headers')
    types_genhdr_parser.add_argument('-f', '--force', action='store_true', help='force overwriting')
    types_genhdr_parser.add_argument('-o', '--output-dir', type=str, help='Output directory for generated type '
                                     'headers (default: {everest-dir}/build/generated/generated/types)')
    types_genhdr_parser.add_argument('-d', '--diff', '--dry-run', action='store_true', help='show resulting diff')
    types_genhdr_parser.add_argument('types', nargs='*', help='a list of types, for which header files should '
                                     'be generated - if no type is given, all will be processed and non-processable '
                                     'will be skipped')
    types_genhdr_parser.set_defaults(action_handler=types_genhdr)

    for sub_parser, get_template_function in [
        (mod_actions, module_get_templates),
        (if_actions, interface_get_templates),
        (types_actions, types_get_templates)
    ]:
        get_templates_parser = sub_parser.add_parser(
            'get-templates', aliases=['gt'], parents=[common_parser], help='get paths to template files')
        get_templates_parser.add_argument(
            '-s', '--separator', type=str, default='\n', help='separator between template files')
        get_templates_parser.set_defaults(action_handler=get_template_function)

    args = parser.parse_args()

    if 'everest_dir' in args:
        # FIXME (aw): the helper commands do not set everest_dir, work_dir and schema_dirs, but the following common
        #             code has to run for all other commands - we need some better check here than just checking for
        #             'everest_dir' in args!
        for entry in args.everest_dir:
            everest_dir = Path(entry).resolve()
            everest_dirs.append(everest_dir)

        helpers.everest_dirs = everest_dirs

        work_dir = Path(args.work_dir).resolve()

        setup_jinja_env()

        schemas_dir = Path(args.schemas_dir).resolve()
        if not schemas_dir.exists():
            print('The default ("../everest-framework/schemas") xor supplied (via --schemas-dir) schemas directory'
                  ' doesn\'t exist.\n'
                  f'dir: {schemas_dir}')
            cmake_cache_path = Path(args.build_dir) / 'CMakeCache.txt'
            print(f'Searching for everest-framework in: {cmake_cache_path}')
            print('You can either provide the schemas directory with --schemas-dir or influence the'
                  ' automatic search path by setting --build-dir (default: ./build)')
            if not cmake_cache_path.exists():
                print(f'CMakeCache.txt does not exist: {cmake_cache_path}')
                exit(1)
            with open(cmake_cache_path, 'r') as cmake_cache_file:
                search = 'everest-framework_SOURCE_DIR:STATIC='
                for line in cmake_cache_file:
                    if line.startswith(search):
                        found_schemas_dir = Path(line.replace(search, '', 1).strip(' \t\n\r')) / 'schemas'
                        if found_schemas_dir.exists():
                            print(f'Found everest-framework schemas directory: {found_schemas_dir}')
                            user_choice = input('Do you want to use this? [Y/n] ').lower()
                            if user_choice == 'y' or not user_choice:
                                schemas_dir = found_schemas_dir
                        break
            if not schemas_dir.exists():
                exit(1)

        validators = helpers.load_validators(schemas_dir)

        TypeParser.validators = validators
        TypeParser.templates = templates

        ErrorParser.validators = validators

    args.action_handler(args)


if __name__ == '__main__':
    try:
        main()
    except helpers.EVerestParsingException as e:
        raise SystemExit(e)<|MERGE_RESOLUTION|>--- conflicted
+++ resolved
@@ -751,15 +751,12 @@
     common_parser.add_argument('--schemas-dir', '-sd', type=str,
                                help='everest framework directory containing the schema definitions (default: ../everest-framework/schemas)',
                                default=str(Path.cwd() / '../everest-framework/schemas'))
-<<<<<<< HEAD
     common_parser.add_argument('--licenses', '-lc', type=str,
                                help='license directory from which ev-cli will attempt to parse custom license texts (default ../licenses)',
                                default=str(Path.cwd() / '../licenses'))
-=======
     common_parser.add_argument('--build-dir', '-bd', type=str,
                                help='everest build directory from which ev-cli will attempt to parse the everest framework schema definitions (default ./build)',
                                default=str(Path.cwd() / 'build'))
->>>>>>> 6960056c
     common_parser.add_argument('--clang-format-file', type=str, default=str(Path.cwd()),
                                help='Path to the directory, containing the .clang-format file (default: .)')
     common_parser.add_argument('--disable-clang-format', action='store_true', default=False,
